--- conflicted
+++ resolved
@@ -15,11 +15,7 @@
             </a>
           </div>
           <div className="pl-8">
-<<<<<<< HEAD
-            <a href={EXTERNAL_LINKS.ROADMAP} target="_blank" rel="noreferrer">
-=======
             <a href={EXTERNAL_LINKS.FEEDBACK} target="_blank" rel="noreferrer">
->>>>>>> 9dafad41
               Feedback
             </a>
           </div>
