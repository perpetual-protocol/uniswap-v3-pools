--- conflicted
+++ resolved
@@ -77,11 +77,8 @@
     navigate(-1);
   }
 
-<<<<<<< HEAD
-=======
   function handleClickDownloadCSV() {}
 
->>>>>>> 9dafad41
   return (
     <div className="flex flex-col w-full">
       <button
