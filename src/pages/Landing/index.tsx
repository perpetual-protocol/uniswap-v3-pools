import React, { useState } from 'react';
import createPersistedState from 'use-persisted-state';

import Input from '../../ui/Input';
import Popover from '../../ui/Popover';
import { EXTERNAL_LINKS } from '../../constants';

<<<<<<< HEAD
import ThemeSelector from '../../ThemeSelector';
import { useAddress } from '../../AddressProvider';
import Account from '../../Account';
import { ROUTES } from '../../constants';
import Logo from '../../ui/Logo';
=======
const usePopoverState = createPersistedState('popover');
>>>>>>> cb52b37c

function Landing() {
  const [addresses, setAddresses] = useState<string[]>([]);
  const [showPopover, setShowPopover] = usePopoverState(true);

  const handleInput = (ev: React.ChangeEvent<HTMLInputElement>) => {
    const { value } = ev.target;
    const parts = value.split(' ');
    setAddresses(parts);
  };

  const handleSubmit = (ev: React.FormEvent<HTMLFormElement>) => {
    ev.preventDefault();

    const url = new URL(window.location.href);

    const parts = addresses.slice(0, 10).map((address) => `addr=${address}`);
    url.search = `?${parts.join('&')}`;

    window.location.href = url.href;
  };

  function handleClickHidePopover() {
    setShowPopover(false);
  }

  return (
    <div className="flex flex-col items-center py-4 mx-auto lg:container p-4 h-full">
      {showPopover && (
        <Popover
          title="Help Grow Seedle"
          description="Join over 2,000 contributers helping us build Seedle."
          href={EXTERNAL_LINKS.GITCOIN}
          onClose={handleClickHidePopover}
        />
      )}
      <div className="flex flex-col items-center justify-center px-4 py-4 mx-auto flex-1 w-full md:mt-8">
        <h1 className="text-center text-high text-2 sm:text-3 lg:text-4.75 font-bold leading-tight tracking-tighter">
          Powerful Insights for <br />
          Uniswap positions
        </h1>
        <form
          onSubmit={handleSubmit}
          className="my-4 flex items-center justify-center w-full md:w-1/2"
        >
          <Input
            className="text-center"
            size="xl"
            value={addresses.join(' ')}
            onChange={handleInput}
            placeholder="Enter any ENS name or Ethereum address"
          />
        </form>
      </div>
      <div className="flex flex-col md:flex-row justify-between items-start my-4 w-full flex-1">
        <div className="w-full lg:max-w-sm sm:mr-4 px-8 py-16 rounded-lg flex items-center text-center justify-center flex-col text-high bg-gradient-to-b from-surface-10 to-transparent">
          <h3 className="text-1.5 lg:text-2 font-semibold tracking-tighter">Deep Insights</h3>
          <span>Compare performance across multiple pools at once.</span>
        </div>
        <div className="w-full lg:max-w-sm sm:mr-4 px-8 mt-6 md:mt-0 py-16 rounded-lg flex items-center text-center justify-center flex-col text-high bg-gradient-to-b from-surface-10 to-transparent">
          <h3 className="text-1.5 lg:text-2 font-semibold tracking-tighter">Multi Network</h3>
          <span>Seedle supports Ethereum, Polygon, Optimism and Abritrum.</span>
        </div>
        <div className="w-full lg:max-w-sm px-8 py-16 mt-6 md:mt-0 rounded-lg flex items-center text-center justify-center flex-col text-high bg-gradient-to-b from-surface-10 to-transparent">
          <h3 className="text-1.5 lg:text-2 font-semibold tracking-tighter">Future Proof</h3>
          <span>We’re developing Seedle to be the best in–class defi pool manager.</span>
        </div>
      </div>
    </div>
  );
}

export default Landing;<|MERGE_RESOLUTION|>--- conflicted
+++ resolved
@@ -5,15 +5,7 @@
 import Popover from '../../ui/Popover';
 import { EXTERNAL_LINKS } from '../../constants';
 
-<<<<<<< HEAD
-import ThemeSelector from '../../ThemeSelector';
-import { useAddress } from '../../AddressProvider';
-import Account from '../../Account';
-import { ROUTES } from '../../constants';
-import Logo from '../../ui/Logo';
-=======
 const usePopoverState = createPersistedState('popover');
->>>>>>> cb52b37c
 
 function Landing() {
   const [addresses, setAddresses] = useState<string[]>([]);
