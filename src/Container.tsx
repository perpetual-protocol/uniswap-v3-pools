import React, { useMemo } from 'react';

import { useAddress } from './AddressProvider';
import { useAppSettings } from './AppSettingsProvider';
import GlobalCurrencySelector from './GlobalCurrencySelector';
import ThemeSelector from './ThemeSelector';
import PageBody from './PageBody';
import Footer from './Footer';

import { CurrencyConversionsProvider } from './CurrencyConversionsProvider';
import { EXTERNAL_LINKS, ROUTES } from './constants';
import Logo from './ui/Logo';
import Popover from './ui/Popover';
<<<<<<< HEAD
import Account from './Account';
=======

interface ThemeWrapperProps {
  theme: 'light' | 'dark';
  children: ReactNode;
}
function ThemeWrapper({ theme, children }: ThemeWrapperProps) {
  return (
    <div id="theme-wrapper" className={classNames(theme, 'h-full')}>
      <div className="max-w-full bg-canvas-light h-full">{children}</div>
    </div>
  );
}
>>>>>>> d2eccf90

function Container() {
  const { addresses } = useAddress();

  return (
    <CurrencyConversionsProvider>
      <div className="h-full lg:container mx-auto pb-4 p-4  flex flex-col items-stretch">
        <div className="w-full py-4 mb-1 md:mb-8 flex justify-between items-center">
          <a href={ROUTES.HOME}>
            <Logo />
          </a>
          <div className="flex justify-end gap-1 md:gap-2">
            <ThemeSelector />
            {addresses.length > 0 && <GlobalCurrencySelector />}
            <Account />
          </div>
        </div>
        <div className="w-full h-full">
          <Popover
            title="Help Grow Seedle"
            description="Join over 2000+ contributers who have donated towards building Seedle."
            href={EXTERNAL_LINKS.GITCOIN}
          />
          <PageBody />
        </div>
        <Footer />
      </div>
    </CurrencyConversionsProvider>
  );
}

export default Container;<|MERGE_RESOLUTION|>--- conflicted
+++ resolved
@@ -11,9 +11,7 @@
 import { EXTERNAL_LINKS, ROUTES } from './constants';
 import Logo from './ui/Logo';
 import Popover from './ui/Popover';
-<<<<<<< HEAD
 import Account from './Account';
-=======
 
 interface ThemeWrapperProps {
   theme: 'light' | 'dark';
@@ -26,7 +24,6 @@
     </div>
   );
 }
->>>>>>> d2eccf90
 
 function Container() {
   const { addresses } = useAddress();
